# voice_assistant/transcription.py
from colorama import Fore, init
from openai import OpenAI
from groq import Groq
from deepgram import (
    DeepgramClient,
    PrerecordedOptions,
    FileSource,
)
import json
import logging
import requests
import time

fast_url = "http://localhost:8000"
checked_fastwhisperapi = False

def check_fastwhisperapi():
    global checked_fastwhisperapi
    global fast_url
    if not checked_fastwhisperapi:
        infopoint = fast_url + "/info"
        try:
            response = requests.get(infopoint)
            if response.status_code != 200:
                raise Exception("FastWhisperAPI is not running")
        except Exception:
            raise Exception("FastWhisperAPI is not running")
        checked_fastwhisperapi = True
def transcribe_audio(model, api_key, audio_file_path, local_model_path=None):
    """
    Transcribe an audio file using the specified model.
    
    Args:
    model (str): The model to use for transcription ('openai', 'groq', 'deepgram', 'fastwhisper', 'local').
    api_key (str): The API key for the transcription service.
    audio_file_path (str): The path to the audio file to transcribe.
    local_model_path (str): The path to the local model (if applicable).

    Returns:
    str: The transcribed text.
    """
    # measure the transcription response time
    # start_time = time.time()
    try:
        if model == 'openai':
            client = OpenAI(api_key=api_key)
            with open(audio_file_path, "rb") as audio_file:
                transcription = client.audio.transcriptions.create(
                    model="whisper-1",
                    file=audio_file,

                    # Add language model parameter to improve transcription accuracy
                    language='en'
                )
            return transcription.text
        elif model == 'groq':
            client = Groq(api_key=api_key)
            with open(audio_file_path, "rb") as audio_file:
                transcription = client.audio.transcriptions.create(
                    model="whisper-large-v3",
                    file=audio_file,
                    # Add language model parameter to improve transcription accuracy
                    language='en'
                )
            return transcription.text
        elif model == 'deepgram':
            try:
                # STEP 1 Create a Deepgram client using the API key
                deepgram = DeepgramClient(api_key)

                with open(audio_file_path, "rb") as file:
                    buffer_data = file.read()

                payload: FileSource = {
                    "buffer": buffer_data,
                }

                #STEP 2: Configure Deepgram options for audio analysis
                options = PrerecordedOptions(
                    model="nova-2",
                    smart_format=True,
                )
 
                # STEP 3: Call the transcribe_file method with the text payload and options
                response = deepgram.listen.prerecorded.v("1").transcribe_file(payload, options)

                # STEP 4: Print and parse the response
                response_json = response.to_json()

                # Parse the JSON string into a Python dictionary
                data = json.loads(response_json)

                # Extract and print the transcript
                transcript = data['results']['channels'][0]['alternatives'][0]['transcript']

                # Return the transcript
                return transcript

            except Exception as e:
                print(f"Exception: {e}")
<<<<<<< HEAD
        
        elif model == 'fastwhisperapi':
            global fast_url
            check_fastwhisperapi()

            endpoint = fast_url + "/v1/transcriptions"

            files = {
                'file': (audio_file_path, open(audio_file_path, 'rb')),
            }
            data = {
                'model': "base", # possible values: tiny, base, small, medium, large
                'language': "en", # possible values language ISO codes. Set None for auto detection
                'initial_prompt': None, # optional initial prompt for the model useful for context and spelling
                'vad_filter': True, # set to True to avoid model transcription allucinations on silence
            }
            headers = {
                'Authorization': 'Bearer dummy_api_key',
                
            }
            response = requests.post(endpoint, files=files, data=data, headers=headers)
            response_json = response.json()
            return response_json.get('text', 'No text found in the response.')
=======
                
>>>>>>> bdcde2a1
        elif model == 'local':
            # Placeholder for local STT model transcription
            return "Transcribed text from local model"
        else:
            raise ValueError("Unsupported transcription model")

    except Exception as e:
        logging.error(Fore.RED + f"Failed to transcribe audio: {e}" + Fore.RESET)
        raise Exception("Error in transcribing audio")
    # finally:
    #     # end the transcription response time
    #     time_difference = time.time() - start_time
    #     logging.info(Fore.YELLOW + f"Time taken to transcribe: {time_difference} seconds" + Fore.RESET)<|MERGE_RESOLUTION|>--- conflicted
+++ resolved
@@ -75,19 +75,15 @@
                 payload: FileSource = {
                     "buffer": buffer_data,
                 }
-
                 #STEP 2: Configure Deepgram options for audio analysis
                 options = PrerecordedOptions(
                     model="nova-2",
                     smart_format=True,
                 )
- 
                 # STEP 3: Call the transcribe_file method with the text payload and options
                 response = deepgram.listen.prerecorded.v("1").transcribe_file(payload, options)
-
                 # STEP 4: Print and parse the response
                 response_json = response.to_json()
-
                 # Parse the JSON string into a Python dictionary
                 data = json.loads(response_json)
 
@@ -99,7 +95,6 @@
 
             except Exception as e:
                 print(f"Exception: {e}")
-<<<<<<< HEAD
         
         elif model == 'fastwhisperapi':
             global fast_url
@@ -123,9 +118,7 @@
             response = requests.post(endpoint, files=files, data=data, headers=headers)
             response_json = response.json()
             return response_json.get('text', 'No text found in the response.')
-=======
-                
->>>>>>> bdcde2a1
+          
         elif model == 'local':
             # Placeholder for local STT model transcription
             return "Transcribed text from local model"
